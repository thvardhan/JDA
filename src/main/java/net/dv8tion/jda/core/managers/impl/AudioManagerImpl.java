--- conflicted
+++ resolved
@@ -118,24 +118,15 @@
 
     public void closeAudioConnection(ConnectionStatus reason)
     {
-<<<<<<< HEAD
-        api.getClient().getQueuedAudioConnectionMap().remove(guild.getIdLong());
-        this.queuedAudioConnection = null;
-        if (audioConnection == null)
-            return;
-        this.audioConnection.close(reason);
-        this.audioConnection = null;
-=======
         synchronized (CONNECTION_LOCK)
         {
-            api.getClient().getQueuedAudioConnectionMap().remove(guild.getId());
+            api.getClient().getQueuedAudioConnectionMap().remove(guild.getIdLong());
             this.queuedAudioConnection = null;
             if (audioConnection == null)
                 return;
             this.audioConnection.close(reason);
             this.audioConnection = null;
         }
->>>>>>> 931b355d
     }
 
     @Override
