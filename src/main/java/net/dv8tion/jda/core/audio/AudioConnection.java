--- conflicted
+++ resolved
@@ -465,11 +465,7 @@
                         else
                         {
                             //No audio to mix, provide 20 MS of silence. (960 PCM samples for each channel)
-<<<<<<< HEAD
-                            receiveHandler.handleCombinedAudio(new CombinedAudio(new LinkedList<>(), new short[1920]));
-=======
                             receiveHandler.handleCombinedAudio(new CombinedAudio(Collections.emptyList(), new short[1920]));
->>>>>>> 931b355d
                         }
                     }
                 }
